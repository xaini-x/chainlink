pragma solidity ^0.7.0;

import "../ChainlinkClient.sol";
import "../Chainlink.sol";

contract MultiWordConsumer is ChainlinkClient {
  using Chainlink for Chainlink.Request;

  bytes32 internal specId;
  bytes public currentPrice;

  bytes32 public usd;
  bytes32 public eur;
  bytes32 public jpy;

  uint256 public usdInt;
  uint256 public eurInt;
  uint256 public jpyInt;

  event RequestFulfilled(
    bytes32 indexed requestId, // User-defined ID
    bytes indexed price
  );

  event RequestMultipleFulfilled(
    bytes32 indexed requestId,
    bytes32 indexed usd,
    bytes32 indexed eur,
    bytes32 jpy
  );

  event RequestMultipleFulfilledWithCustomURLs(
    bytes32 indexed requestId,
    uint256 indexed usd,
    uint256 indexed eur,
    uint256 jpy
  );

  constructor(
    address _link,
    address _oracle,
    bytes32 _specId
  ) public {
    setChainlinkToken(_link);
    setChainlinkOracle(_oracle);
    specId = _specId;
  }

  function setSpecID(bytes32 _specId) public {
    specId = _specId;
  }

  function requestEthereumPrice(string memory _currency, uint256 _payment)
    public
  {
<<<<<<< HEAD
    requestEthereumPriceByCallback(_currency, _payment, address(this));
  }

  function requestEthereumPriceByCallback(
    string memory _currency,
    uint256 _payment,
    address _callback
  ) public {
    Chainlink.Request memory req = buildChainlinkRequest(
      specId,
      _callback,
      this.fulfillBytes.selector
    );
    requestOracleData(req, _payment);
=======
    Chainlink.Request memory req = buildOperatorRequest(
      specId,
      this.fulfillBytes.selector
    );
    sendOperatorRequest(req, _payment);
>>>>>>> ec75377b
  }

  function requestMultipleParameters(string memory _currency, uint256 _payment)
    public
  {
<<<<<<< HEAD
    Chainlink.Request memory req = buildChainlinkRequest(
      specId,
      address(this),
      this.fulfillMultipleParameters.selector
    );
    requestOracleData(req, _payment);
=======
    Chainlink.Request memory req = buildOperatorRequest(
      specId,
      this.fulfillMultipleParameters.selector
    );
    sendOperatorRequest(req, _payment);
>>>>>>> ec75377b
  }

  function requestMultipleParametersWithCustomURLs(
    string memory _urlUSD,
    string memory _pathUSD,
    string memory _urlEUR,
    string memory _pathEUR,
    string memory _urlJPY,
    string memory _pathJPY,
    uint256 _payment
<<<<<<< HEAD
  ) public {
    Chainlink.Request memory req = buildChainlinkRequest(
      specId,
      address(this),
=======
  )
    public
  {
    Chainlink.Request memory req = buildOperatorRequest(
      specId,
>>>>>>> ec75377b
      this.fulfillMultipleParametersWithCustomURLs.selector
    );
    req.add("urlUSD", _urlUSD);
    req.add("pathUSD", _pathUSD);
    req.add("urlEUR", _urlEUR);
    req.add("pathEUR", _pathEUR);
    req.add("urlJPY", _urlJPY);
    req.add("pathJPY", _pathJPY);
    sendOperatorRequest(req, _payment);
  }

  function cancelRequest(
    address _oracle,
    bytes32 _requestId,
    uint256 _payment,
    bytes4 _callbackFunctionId,
    uint256 _expiration
  ) public {
    ChainlinkRequestInterface requested = ChainlinkRequestInterface(_oracle);
    requested.cancelOracleRequest(
      _requestId,
      _payment,
      _callbackFunctionId,
      _expiration
    );
  }

  function withdrawLink() public {
    LinkTokenInterface _link = LinkTokenInterface(chainlinkTokenAddress());
    require(
      _link.transfer(msg.sender, _link.balanceOf(address(this))),
      "Unable to transfer"
    );
  }

  function addExternalRequest(address _oracle, bytes32 _requestId) external {
    addChainlinkExternalRequest(_oracle, _requestId);
  }

  function fulfillMultipleParameters(
    bytes32 _requestId,
    bytes32 _usd,
    bytes32 _eur,
    bytes32 _jpy
  ) public recordChainlinkFulfillment(_requestId) {
    emit RequestMultipleFulfilled(_requestId, _usd, _eur, _jpy);
    usd = _usd;
    eur = _eur;
    jpy = _jpy;
  }

  function fulfillMultipleParametersWithCustomURLs(
    bytes32 _requestId,
    uint256 _usd,
    uint256 _eur,
    uint256 _jpy
  ) public recordChainlinkFulfillment(_requestId) {
    emit RequestMultipleFulfilledWithCustomURLs(_requestId, _usd, _eur, _jpy);
    usdInt = _usd;
    eurInt = _eur;
    jpyInt = _jpy;
  }

  function fulfillBytes(bytes32 _requestId, bytes memory _price)
    public
    recordChainlinkFulfillment(_requestId)
  {
    emit RequestFulfilled(_requestId, _price);
    currentPrice = _price;
  }

  function publicGetNextRequestCount()
    external
    view
    returns (uint256)
  {
    return getNextRequestCount();
  }
}<|MERGE_RESOLUTION|>--- conflicted
+++ resolved
@@ -53,47 +53,21 @@
   function requestEthereumPrice(string memory _currency, uint256 _payment)
     public
   {
-<<<<<<< HEAD
-    requestEthereumPriceByCallback(_currency, _payment, address(this));
-  }
-
-  function requestEthereumPriceByCallback(
-    string memory _currency,
-    uint256 _payment,
-    address _callback
-  ) public {
-    Chainlink.Request memory req = buildChainlinkRequest(
-      specId,
-      _callback,
-      this.fulfillBytes.selector
-    );
-    requestOracleData(req, _payment);
-=======
     Chainlink.Request memory req = buildOperatorRequest(
       specId,
       this.fulfillBytes.selector
     );
     sendOperatorRequest(req, _payment);
->>>>>>> ec75377b
   }
 
   function requestMultipleParameters(string memory _currency, uint256 _payment)
     public
   {
-<<<<<<< HEAD
-    Chainlink.Request memory req = buildChainlinkRequest(
-      specId,
-      address(this),
-      this.fulfillMultipleParameters.selector
-    );
-    requestOracleData(req, _payment);
-=======
     Chainlink.Request memory req = buildOperatorRequest(
       specId,
       this.fulfillMultipleParameters.selector
     );
     sendOperatorRequest(req, _payment);
->>>>>>> ec75377b
   }
 
   function requestMultipleParametersWithCustomURLs(
@@ -104,18 +78,11 @@
     string memory _urlJPY,
     string memory _pathJPY,
     uint256 _payment
-<<<<<<< HEAD
-  ) public {
-    Chainlink.Request memory req = buildChainlinkRequest(
-      specId,
-      address(this),
-=======
   )
     public
   {
     Chainlink.Request memory req = buildOperatorRequest(
       specId,
->>>>>>> ec75377b
       this.fulfillMultipleParametersWithCustomURLs.selector
     );
     req.add("urlUSD", _urlUSD);
