package bulletprooftxmanager

import (
	"context"
	"fmt"
	"math/big"
	"sync"
	"time"

<<<<<<< HEAD
=======
	"github.com/jackc/pgconn"
>>>>>>> 1b204e4d
	"github.com/lib/pq"
	"github.com/smartcontractkit/chainlink/core/logger"
	"github.com/smartcontractkit/chainlink/core/services/eth"
	"github.com/smartcontractkit/chainlink/core/services/gas"
	"github.com/smartcontractkit/chainlink/core/services/keystore/keys/ethkey"
	"github.com/smartcontractkit/chainlink/core/services/postgres"
	"github.com/smartcontractkit/chainlink/core/static"
	"github.com/smartcontractkit/chainlink/core/utils"
	"gopkg.in/guregu/null.v4"

	gethCommon "github.com/ethereum/go-ethereum/common"
	"github.com/pkg/errors"
	"gorm.io/gorm"
)

// InFlightTransactionRecheckInterval controls how often the EthBroadcaster
// will poll the unconfirmed queue to see if it is allowed to send another
// transaction
const InFlightTransactionRecheckInterval = 1 * time.Second

var errEthTxRemoved = errors.New("eth_tx removed")

// EthBroadcaster monitors eth_txes for transactions that need to
// be broadcast, assigns nonces and ensures that at least one eth node
// somewhere has received the transaction successfully.
//
// This does not guarantee delivery! A whole host of other things can
// subsequently go wrong such as transactions being evicted from the mempool,
// eth nodes going offline etc. Responsibility for ensuring eventual inclusion
// into the chain falls on the shoulders of the ethConfirmer.
//
// What EthBroadcaster does guarantee is:
// - a monotonic series of increasing nonces for eth_txes that can all eventually be confirmed if you retry enough times
// - transition of eth_txes out of unstarted into either fatal_error or unconfirmed
// - existence of a saved eth_tx_attempt
type EthBroadcaster struct {
	db             *gorm.DB
	ethClient      eth.Client
	config         Config
	keystore       KeyStore
	advisoryLocker postgres.AdvisoryLocker
	estimator      gas.Estimator

	ethTxInsertListener postgres.Subscription
	eventBroadcaster    postgres.EventBroadcaster

	keys []ethkey.Key

	// triggers allow other goroutines to force EthBroadcaster to rescan the
	// database early (before the next poll interval)
	// Each key has its own trigger
	triggers map[gethCommon.Address]chan struct{}

	ctx       context.Context
	ctxCancel context.CancelFunc
	wg        sync.WaitGroup

	utils.StartStopOnce
}

// NewEthBroadcaster returns a new concrete EthBroadcaster
func NewEthBroadcaster(db *gorm.DB, ethClient eth.Client, config Config, keystore KeyStore, advisoryLocker postgres.AdvisoryLocker, eventBroadcaster postgres.EventBroadcaster, allKeys []ethkey.Key, estimator gas.Estimator) *EthBroadcaster {
	ctx, cancel := context.WithCancel(context.Background())
	triggers := make(map[gethCommon.Address]chan struct{})
	return &EthBroadcaster{
		db:               db,
		ethClient:        ethClient,
		config:           config,
		keystore:         keystore,
		advisoryLocker:   advisoryLocker,
		estimator:        estimator,
		eventBroadcaster: eventBroadcaster,
		keys:             allKeys,
		triggers:         triggers,
		ctx:              ctx,
		ctxCancel:        cancel,
		wg:               sync.WaitGroup{},
	}
}

func (eb *EthBroadcaster) Start() error {
	return eb.StartOnce("EthBroadcaster", func() (err error) {
		eb.ethTxInsertListener, err = eb.eventBroadcaster.Subscribe(postgres.ChannelInsertOnEthTx, "")
		if err != nil {
			return errors.Wrap(err, "EthBroadcaster could not start")
		}

		if eb.config.EthNonceAutoSync() {
			syncer := NewNonceSyncer(eb.db, eb.ethClient)
			if err := syncer.SyncAll(eb.ctx, eb.keys); err != nil {
				return errors.Wrap(err, "EthBroadcaster failed to sync with on-chain nonce")
			}
		}

		eb.wg.Add(len(eb.keys))
		for _, k := range eb.keys {
			triggerCh := make(chan struct{}, 1)
			eb.triggers[k.Address.Address()] = triggerCh
			go eb.monitorEthTxs(k, triggerCh)
		}

		eb.wg.Add(1)
		go eb.ethTxInsertTriggerer()

		return nil
	})
}

func (eb *EthBroadcaster) Close() error {
	return eb.StopOnce("EthBroadcaster", func() error {
		if eb.ethTxInsertListener != nil {
			eb.ethTxInsertListener.Close()
		}

		eb.ctxCancel()
		eb.wg.Wait()

		return nil
	})
}

// Trigger forces the monitor for a particular address to recheck for new eth_txes
// Logs error and does nothing if address was not registered on startup
func (eb *EthBroadcaster) Trigger(addr gethCommon.Address) {
	ok := eb.IfStarted(func() {
		triggerCh, exists := eb.triggers[addr]
		if !exists {
			var registeredAddrs []gethCommon.Address
			for addr := range eb.triggers {
				registeredAddrs = append(registeredAddrs, addr)
			}
			logger.Errorw(fmt.Sprintf("EthBroadcaster: attempted trigger for address %s which is not registered", addr.Hex()), "registeredAddrs", registeredAddrs)
			return
		}
		select {
		case triggerCh <- struct{}{}:
		default:
		}
	})

	if !ok {
		logger.Debugf("EthBroadcaster: unstarted; ignoring trigger for %s", addr.Hex())
	}
}

func (eb *EthBroadcaster) ethTxInsertTriggerer() {
	defer eb.wg.Done()
	for {
		select {
		case ev := <-eb.ethTxInsertListener.Events():
			hexAddr := ev.Payload
			address := gethCommon.HexToAddress(hexAddr)
			eb.Trigger(address)
		case <-eb.ctx.Done():
			return
		}
	}
}

func (eb *EthBroadcaster) monitorEthTxs(k ethkey.Key, triggerCh chan struct{}) {
	defer eb.wg.Done()
	for {
		pollDBTimer := time.NewTimer(utils.WithJitter(eb.config.TriggerFallbackDBPollInterval()))

		if err := eb.ProcessUnstartedEthTxs(k); err != nil {
			logger.Errorw("Error in ProcessUnstartedEthTxs", "error", err)
		}

		select {
		case <-eb.ctx.Done():
			// NOTE: See: https://godoc.org/time#Timer.Stop for an explanation of this pattern
			if !pollDBTimer.Stop() {
				<-pollDBTimer.C
			}
			return
		case <-triggerCh:
			// EthTx was inserted
			if !pollDBTimer.Stop() {
				<-pollDBTimer.C
			}
			continue
		case <-pollDBTimer.C:
			// DB poller timed out
			continue
		}
	}
}

func (eb *EthBroadcaster) ProcessUnstartedEthTxs(key ethkey.Key) error {
	return eb.advisoryLocker.WithAdvisoryLock(context.TODO(), postgres.AdvisoryLockClassID_EthBroadcaster, key.ID, func() error {
		return eb.processUnstartedEthTxs(key.Address.Address())
	})
}

// NOTE: This MUST NOT be run concurrently for the same address or it could
// result in undefined state or deadlocks.
// First handle any in_progress transactions left over from last time.
// Then keep looking up unstarted transactions and processing them until there are none remaining.
func (eb *EthBroadcaster) processUnstartedEthTxs(fromAddress gethCommon.Address) error {
	var n uint
	mark := time.Now()
	defer func() {
		if n > 0 {
			logger.Debugw("EthBroadcaster: finished processUnstartedEthTxs", "address", fromAddress, "time", time.Since(mark), "n", n, "id", "eth_broadcaster")
		}
	}()

	if err := eb.handleAnyInProgressEthTx(fromAddress); err != nil {
		return errors.Wrap(err, "processUnstartedEthTxs failed")
	}
	for {
		maxInFlightTransactions := eb.config.EthMaxInFlightTransactions()
		if maxInFlightTransactions > 0 {
			nUnconfirmed, err := CountUnconfirmedTransactions(eb.db, fromAddress)
			if err != nil {
				return errors.Wrap(err, "CountUnconfirmedTransactions failed")
			}
			if nUnconfirmed >= maxInFlightTransactions {
				nUnstarted, err := CountUnstartedTransactions(eb.db, fromAddress)
				if err != nil {
					return errors.Wrap(err, "CountUnstartedTransactions failed")
				}
				logger.Warnw(fmt.Sprintf(`EthBroadcaster: transaction throttling; current queue size is %d but maximum number of in-flight transactions is %d per key. %s`, nUnstarted, maxInFlightTransactions, static.EthMaxInFlightTransactionsWarningLabel), "maxInFlightTransactions", maxInFlightTransactions, "nUnconfirmed", nUnconfirmed, "nUnstarted", nUnstarted)
				time.Sleep(InFlightTransactionRecheckInterval)
				continue
			}
		}
		etx, err := eb.nextUnstartedTransactionWithNonce(fromAddress)
		if err != nil {
			return errors.Wrap(err, "processUnstartedEthTxs failed")
		}
		if etx == nil {
			return nil
		}
		n++
		gasPrice, gasLimit, err := eb.estimator.EstimateGas(etx.EncodedPayload, etx.GasLimit)
		if err != nil {
			return errors.Wrap(err, "failed to estimate gas")
		}
		a, err := newAttempt(eb.ethClient, eb.keystore, eb.config.ChainID(), *etx, gasPrice, gasLimit)
		if err != nil {
			return errors.Wrap(err, "processUnstartedEthTxs failed")
		}

		if err := eb.saveInProgressTransaction(etx, &a); errors.Is(err, errEthTxRemoved) {
			logger.Debugw("EthBroadcaster: eth_tx removed", "etxID", etx.ID, "subject", etx.Subject)
			continue
		} else if err != nil {
			return errors.Wrap(err, "processUnstartedEthTxs failed")
		}

		if err := eb.handleInProgressEthTx(*etx, a, time.Now()); err != nil {
			return errors.Wrap(err, "processUnstartedEthTxs failed")
		}
	}
}

// handleInProgressEthTx checks if there is any transaction
// in_progress and if so, finishes the job
func (eb *EthBroadcaster) handleAnyInProgressEthTx(fromAddress gethCommon.Address) error {
	etx, err := getInProgressEthTx(eb.db, fromAddress)
	if err != nil {
		return errors.Wrap(err, "handleAnyInProgressEthTx failed")
	}
	if etx != nil {
		if err := eb.handleInProgressEthTx(*etx, etx.EthTxAttempts[0], etx.CreatedAt); err != nil {
			return errors.Wrap(err, "handleAnyInProgressEthTx failed")
		}
	}
	return nil
}

// getInProgressEthTx returns either 0 or 1 transaction that was left in
// an unfinished state because something went screwy the last time. Most likely
// the node crashed in the middle of the ProcessUnstartedEthTxs loop.
// It may or may not have been broadcast to an eth node.
func getInProgressEthTx(db *gorm.DB, fromAddress gethCommon.Address) (*EthTx, error) {
	etx := &EthTx{}
	err := db.Preload("EthTxAttempts").First(etx, "from_address = ? AND state = 'in_progress'", fromAddress.Bytes()).Error
	if errors.Is(err, gorm.ErrRecordNotFound) {
		return nil, nil
	}
	if len(etx.EthTxAttempts) != 1 || etx.EthTxAttempts[0].State != EthTxAttemptInProgress {
		return nil, errors.Errorf("invariant violation: expected in_progress transaction %v to have exactly one unsent attempt. "+
			"Your database is in an inconsistent state and this node will not function correctly until the problem is resolved", etx.ID)
	}
	return etx, errors.Wrap(err, "getInProgressEthTx failed")
}

// There can be at most one in_progress transaction per address.
// Here we complete the job that we didn't finish last time.
func (eb *EthBroadcaster) handleInProgressEthTx(etx EthTx, attempt EthTxAttempt, initialBroadcastAt time.Time) error {
	if etx.State != EthTxInProgress {
		return errors.Errorf("invariant violation: expected transaction %v to be in_progress, it was %s", etx.ID, etx.State)
	}

	sendError := sendTransaction(context.TODO(), eb.ethClient, attempt, etx)

	if sendError.IsTooExpensive() {
		logger.Errorw("EthBroadcaster: transaction gas price was rejected by the eth node for being too high. Consider increasing your eth node's RPCTxFeeCap (it is suggested to run geth with no cap i.e. --rpc.gascap=0 --rpc.txfeecap=0)",
			"ethTxID", etx.ID,
			"err", sendError,
			"gasPrice", attempt.GasPrice,
			"gasLimit", etx.GasLimit,
			"id", "RPCTxFeeCapExceeded",
		)
		etx.Error = null.StringFrom(sendError.Error())
		// Attempt is thrown away in this case; we don't need it since it never got accepted by a node
		return saveFatallyErroredTransaction(eb.db, &etx)
	}

	if sendError.Fatal() {
		logger.Errorw("EthBroadcaster: fatal error sending transaction", "ethTxID", etx.ID, "error", sendError, "gasLimit", etx.GasLimit, "gasPrice", attempt.GasPrice)
		etx.Error = null.StringFrom(sendError.Error())
		// Attempt is thrown away in this case; we don't need it since it never got accepted by a node
		return saveFatallyErroredTransaction(eb.db, &etx)
	}

	etx.BroadcastAt = &initialBroadcastAt

	if sendError.IsNonceTooLowError() || sendError.IsReplacementUnderpriced() {
		// There are three scenarios that this can happen:
		//
		// SCENARIO 1
		//
		// This is resuming a previous crashed run. In this scenario, it is
		// likely that our previous transaction was the one who was confirmed,
		// in which case we hand it off to the eth confirmer to get the
		// receipt.
		//
		// SCENARIO 2
		//
		// It is also possible that an external wallet can have messed with the
		// account and sent a transaction on this nonce.
		//
		// In this case, the onus is on the node operator since this is
		// explicitly unsupported.
		//
		// If it turns out to have been an external wallet, we will never get a
		// receipt for this transaction and it will eventually be marked as
		// errored.
		//
		// The end result is that we will NOT SEND a transaction for this
		// nonce.
		//
		// SCENARIO 3
		//
		// The network/eth client can be assumed to have at-least-once delivery
		// behaviour. It is possible that the eth client could have already
		// sent this exact same transaction even if this is our first time
		// calling SendTransaction().
		//
		// In all scenarios, the correct thing to do is assume success for now
		// and hand off to the eth confirmer to get the receipt (or mark as
		// failed).
		sendError = nil
	}

	if sendError.IsTerminallyUnderpriced() {
		return eb.tryAgainBumpingGas(sendError, etx, attempt, initialBroadcastAt)
	}

	if sendError.IsFeeTooLow() || sendError.IsFeeTooHigh() {
		return eb.tryAgainWithNewEstimation(sendError, etx, attempt, initialBroadcastAt)
	}

	if sendError.IsTemporarilyUnderpriced() {
		// If we can't even get the transaction into the mempool at all, assume
		// success (even though the transaction will never confirm) and hand
		// off to the ethConfirmer to bump gas periodically until we _can_ get
		// it in
		logger.Infow("EthBroadcaster: Transaction temporarily underpriced", "ethTxID", etx.ID, "err", sendError.Error(), "gasPriceWei", attempt.GasPrice.String())
		sendError = nil
	}

	if sendError.IsInsufficientEth() {
		logger.Errorw(fmt.Sprintf("EthBroadcaster: tx 0x%x at gas price %s Wei was rejected due to insufficient eth. "+
			"The eth node returned %s. "+
			"ACTION REQUIRED: Chainlink wallet with address 0x%x is OUT OF FUNDS",
			attempt.Hash, attempt.GasPrice.String(), sendError.Error(), etx.FromAddress,
		), "ethTxID", etx.ID, "err", sendError)
		// NOTE: This bails out of the entire cycle and essentially "blocks" on
		// any transaction that gets insufficient_eth. This is OK if a
		// transaction with a large VALUE blocks because this always comes last
		// in the processing list.
		// If it blocks because of a transaction that is expensive due to large
		// gas limit, we could have smaller transactions "above" it that could
		// theoretically be sent, but will instead be blocked.
		return sendError
	}

	if sendError == nil {
		return saveAttempt(eb.db, &etx, attempt, EthTxAttemptBroadcast)
	}

	// Any other type of error is considered temporary or resolvable by the
	// node operator, but will likely prevent other transactions from working.
	// Safest thing to do is bail out and wait for the next poll.
	return errors.Wrapf(sendError, "error while sending transaction %v", etx.ID)
}

// Finds next transaction in the queue, assigns a nonce, and moves it to "in_progress" state ready for broadcast.
// Returns nil if no transactions are in queue
func (eb *EthBroadcaster) nextUnstartedTransactionWithNonce(fromAddress gethCommon.Address) (*EthTx, error) {
	etx := &EthTx{}
	if err := findNextUnstartedTransactionFromAddress(eb.db, etx, fromAddress); err != nil {
		if errors.Is(err, gorm.ErrRecordNotFound) {
			// Finish. No more transactions left to process. Hoorah!
			return nil, nil
		}
		return nil, errors.Wrap(err, "findNextUnstartedTransactionFromAddress failed")
	}

	nonce, err := GetNextNonce(eb.db, etx.FromAddress)
	if err != nil {
		return nil, err
	}
	etx.Nonce = &nonce
	return etx, nil
}

func (eb *EthBroadcaster) saveInProgressTransaction(etx *EthTx, attempt *EthTxAttempt) error {
	if etx.State != EthTxUnstarted {
		return errors.Errorf("can only transition to in_progress from unstarted, transaction is currently %s", etx.State)
	}
	if attempt.State != EthTxAttemptInProgress {
		return errors.New("attempt state must be in_progress")
	}
	etx.State = EthTxInProgress
	return postgres.GormTransactionWithDefaultContext(eb.db, func(tx *gorm.DB) error {
		err := tx.Create(attempt).Error
<<<<<<< HEAD
		if e, is := err.(*pq.Error); is && e.Constraint == "eth_tx_attempts_eth_tx_id_fkey" {
			return errEthTxRemoved
		} else if err != nil {
=======
		switch e := err.(type) {
		case *pq.Error:
			if e.Constraint == "eth_tx_attempts_eth_tx_id_fkey" {
				return errEthTxRemoved
			}
		case *pgconn.PgError:
			if e.ConstraintName == "eth_tx_attempts_eth_tx_id_fkey" {
				return errEthTxRemoved
			}
		}
		if err != nil {
>>>>>>> 1b204e4d
			return errors.Wrap(err, "saveInProgressTransaction failed to create eth_tx_attempt")
		}
		return errors.Wrap(tx.Save(etx).Error, "saveInProgressTransaction failed to save eth_tx")
	})
}

// Finds earliest saved transaction that has yet to be broadcast from the given address
func findNextUnstartedTransactionFromAddress(db *gorm.DB, etx *EthTx, fromAddress gethCommon.Address) error {
	return db.
		Where("from_address = ? AND state = 'unstarted'", fromAddress).
		Order("value ASC, created_at ASC, id ASC").
		First(etx).
		Error
}

func saveAttempt(db *gorm.DB, etx *EthTx, attempt EthTxAttempt, newAttemptState EthTxAttemptState, callbacks ...func(tx *gorm.DB) error) error {
	if etx.State != EthTxInProgress {
		return errors.Errorf("can only transition to unconfirmed from in_progress, transaction is currently %s", etx.State)
	}
	if attempt.State != EthTxAttemptInProgress {
		return errors.New("attempt must be in in_progress state")
	}
	if !(newAttemptState == EthTxAttemptBroadcast) {
		return errors.Errorf("new attempt state must be broadcast, got: %s", newAttemptState)
	}
	etx.State = EthTxUnconfirmed
	attempt.State = newAttemptState
	return postgres.GormTransactionWithDefaultContext(db, func(tx *gorm.DB) error {
		if err := IncrementNextNonce(tx, etx.FromAddress, *etx.Nonce); err != nil {
			return errors.Wrap(err, "saveUnconfirmed failed")
		}
		if err := tx.Save(etx).Error; err != nil {
			return errors.Wrap(err, "saveUnconfirmed failed to save eth_tx")
		}
		if err := tx.Save(&attempt).Error; err != nil {
			return errors.Wrap(err, "saveUnconfirmed failed to save eth_tx_attempt")
		}
		for _, f := range callbacks {
			if err := f(tx); err != nil {
				return errors.Wrap(err, "saveUnconfirmed failed")
			}
		}
		return nil
	})
}

func (eb *EthBroadcaster) tryAgainBumpingGas(sendError *eth.SendError, etx EthTx, attempt EthTxAttempt, initialBroadcastAt time.Time) error {
	bumpedGasPrice, bumpedGasLimit, err := eb.estimator.BumpGas(attempt.GasPrice.ToInt(), etx.GasLimit)
	if err != nil {
		return errors.Wrap(err, "tryAgainWithHigherGasPrice failed")
	}
	logger.Errorw(fmt.Sprintf("default gas price %v wei was rejected by the eth node for being too low. "+
		"Eth node returned: '%s'. "+
		"Bumping to %v wei and retrying. ACTION REQUIRED: This is a configuration error. "+
		"Consider increasing ETH_GAS_PRICE_DEFAULT", eb.config.EthGasPriceDefault(), sendError.Error(), bumpedGasPrice), "err", err)
	if bumpedGasPrice.Cmp(attempt.GasPrice.ToInt()) == 0 && bumpedGasPrice.Cmp(eb.config.EthMaxGasPriceWei()) == 0 {
		return errors.Errorf("Hit gas price bump ceiling, will not bump further. This is a terminal error")
	}
	return eb.tryAgainWithNewGas(etx, attempt, initialBroadcastAt, bumpedGasPrice, bumpedGasLimit)
}

func (eb *EthBroadcaster) tryAgainWithNewEstimation(sendError *eth.SendError, etx EthTx, attempt EthTxAttempt, initialBroadcastAt time.Time) error {
	gasPrice, gasLimit, err := eb.estimator.EstimateGas(etx.EncodedPayload, etx.GasLimit, gas.OptForceRefetch)
	if err != nil {
		return errors.Wrap(err, "tryAgainWithNewEstimation failed to estimate gas")
	}
	logger.Debugw("Optimism rejected transaction due to incorrect fee, re-estimated and will try again",
		"etxID", etx.ID, "err", err, "newGasPrice", gasPrice, "newGasLimit", gasLimit)
	return eb.tryAgainWithNewGas(etx, attempt, initialBroadcastAt, gasPrice, gasLimit)
}

func (eb *EthBroadcaster) tryAgainWithNewGas(etx EthTx, attempt EthTxAttempt, initialBroadcastAt time.Time, newGasPrice *big.Int, newGasLimit uint64) error {
	replacementAttempt, err := newAttempt(eb.ethClient, eb.keystore, eb.config.ChainID(), etx, newGasPrice, newGasLimit)
	if err != nil {
		return errors.Wrap(err, "tryAgainWithHigherGasPrice failed")
	}

	if err = saveReplacementInProgressAttempt(eb.db, attempt, &replacementAttempt); err != nil {
		return errors.Wrap(err, "tryAgainWithHigherGasPrice failed")
	}
	return eb.handleInProgressEthTx(etx, replacementAttempt, initialBroadcastAt)
}

func saveFatallyErroredTransaction(db *gorm.DB, etx *EthTx) error {
	if etx.State != EthTxInProgress {
		return errors.Errorf("can only transition to fatal_error from in_progress, transaction is currently %s", etx.State)
	}
	if !etx.Error.Valid {
		return errors.New("expected error field to be set")
	}
	etx.Nonce = nil
	etx.State = EthTxFatalError
	return postgres.GormTransactionWithDefaultContext(db, func(tx *gorm.DB) error {
		if err := tx.Exec(`DELETE FROM eth_tx_attempts WHERE eth_tx_id = ?`, etx.ID).Error; err != nil {
			return errors.Wrapf(err, "saveFatallyErroredTransaction failed to delete eth_tx_attempt with eth_tx.ID %v", etx.ID)
		}
		return errors.Wrap(tx.Save(etx).Error, "saveFatallyErroredTransaction failed to save eth_tx")
	})
}

// GetNextNonce returns keys.next_nonce for the given address
func GetNextNonce(db *gorm.DB, address gethCommon.Address) (int64, error) {
	var nonce int64
	row := db.Raw("SELECT next_nonce FROM keys WHERE address = ?", address).Row()
	if err := row.Scan(&nonce); err != nil {
		return 0, errors.Wrap(err, "GetNextNonce failed scanning row")
	}
	return nonce, nil
}

// IncrementNextNonce increments keys.next_nonce by 1
func IncrementNextNonce(db *gorm.DB, address gethCommon.Address, currentNonce int64) error {
	res := db.Exec("UPDATE keys SET next_nonce = next_nonce + 1, updated_at = NOW() WHERE address = ? AND next_nonce = ?", address.Bytes(), currentNonce)
	if res.Error != nil {
		return errors.Wrap(res.Error, "IncrementNextNonce failed to update keys")
	}
	if res.RowsAffected == 0 {
		var key ethkey.Key
		db.Where("address = ?", address.Bytes()).First(&key)
		return errors.New("invariant violation: could not increment nonce because no rows matched query. " +
			"Either the key is missing or the nonce has been modified by an external process. This is an unrecoverable error")
	}
	return nil
}<|MERGE_RESOLUTION|>--- conflicted
+++ resolved
@@ -7,10 +7,7 @@
 	"sync"
 	"time"
 
-<<<<<<< HEAD
-=======
 	"github.com/jackc/pgconn"
->>>>>>> 1b204e4d
 	"github.com/lib/pq"
 	"github.com/smartcontractkit/chainlink/core/logger"
 	"github.com/smartcontractkit/chainlink/core/services/eth"
@@ -442,11 +439,7 @@
 	etx.State = EthTxInProgress
 	return postgres.GormTransactionWithDefaultContext(eb.db, func(tx *gorm.DB) error {
 		err := tx.Create(attempt).Error
-<<<<<<< HEAD
-		if e, is := err.(*pq.Error); is && e.Constraint == "eth_tx_attempts_eth_tx_id_fkey" {
-			return errEthTxRemoved
-		} else if err != nil {
-=======
+
 		switch e := err.(type) {
 		case *pq.Error:
 			if e.Constraint == "eth_tx_attempts_eth_tx_id_fkey" {
@@ -458,7 +451,6 @@
 			}
 		}
 		if err != nil {
->>>>>>> 1b204e4d
 			return errors.Wrap(err, "saveInProgressTransaction failed to create eth_tx_attempt")
 		}
 		return errors.Wrap(tx.Save(etx).Error, "saveInProgressTransaction failed to save eth_tx")
